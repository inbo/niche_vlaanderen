{
 "cells": [
  {
   "cell_type": "markdown",
   "metadata": {},
   "source": [
    "## Advanced usage\n",
    "### Using config files\n",
    "\n",
    "Instead of specifying all inputs using [set_input](https://inbo.github.io/niche_vlaanderen/lowlevel.html#niche_vlaanderen.Niche.set_input), it is possible to use a config file. A config file can be loaded using [read_config_file](https://inbo.github.io/niche_vlaanderen/lowlevel.html#niche_vlaanderen.Niche.read_config_file) or it can be read and executed immediately by using [run_config_file](https://inbo.github.io/niche_vlaanderen/lowlevel.html#niche_vlaanderen.Niche.run_config_file).\n",
    "\n",
    "The syntax of the config file is explained more in detail in [Niche Configuration file](https://inbo.github.io/niche_vlaanderen/cli.html), but is already introduced here because it will be used in the next examples.\n",
    "\n",
    "If you want to recreate the examples below, the config files can be found under the `docs` folder, so if you [extract all the data](https://inbo.github.io/niche_vlaanderen/getting_started.html#Interactive-usage) the you should be able to run the examples from the notebook. \n"
   ]
  },
  {
   "cell_type": "markdown",
   "metadata": {},
   "source": [
    "\n",
    "### Comparing Niche classes\n",
    "\n",
    "Niche models can be compared using a [NicheDelta](lowlevel.rst#niche_vlaanderen.NicheDelta) class. This can be used to compare different scenario's. \n",
    "\n",
    "In our example, we will compare the results of the running Niche two times, once using a simple model and once using a full model. "
   ]
  },
  {
   "cell_type": "code",
   "execution_count": null,
   "metadata": {},
   "outputs": [],
   "source": [
    "import niche_vlaanderen as nv\n",
    "import matplotlib.pyplot as plt\n",
    "\n",
    "simple = nv.Niche()\n",
    "simple.run_config_file(\"simple.yml\")\n",
    "\n",
    "full = nv.Niche()\n",
    "full.run_config_file(\"full.yml\")\n",
    "\n",
    "delta = nv.NicheDelta(simple, full)\n",
    "ax = delta.plot(7)\n",
    "plt.show()"
   ]
  },
  {
   "cell_type": "markdown",
   "metadata": {},
   "source": [
    "It is also possible to show the areas in a dataframe by using the [table](lowlevel.rst#niche_vlaanderen.NicheDelta.table) attribute."
   ]
  },
  {
   "cell_type": "code",
   "execution_count": null,
   "metadata": {},
   "outputs": [],
   "source": [
    "delta.table.head()"
   ]
  },
  {
   "cell_type": "markdown",
   "metadata": {},
   "source": [
    "Like Niche, NicheDelta also has a write method, which takes a directory as an argument."
   ]
  },
  {
   "cell_type": "code",
   "execution_count": null,
   "metadata": {},
   "outputs": [],
   "source": [
    "delta.write(\"comparison_output\", overwrite_files=True)"
   ]
  },
  {
   "cell_type": "markdown",
   "metadata": {},
   "source": [
    "### Creating deviation maps\n",
    "\n",
    "In many cases, it is not only important to find out which vegetation types are possible given the different input files, but also to find out how much change would be required to `mhw` or `mlw` to allow a certain vegetation type.\n",
    "\n",
    "To create deviation maps, it is necessary to [run](lowlevel.rst#niche_vlaanderen.Niche.run) a model with the `deviation` option."
   ]
  },
  {
   "cell_type": "code",
   "execution_count": null,
   "metadata": {},
   "outputs": [],
   "source": [
    "dev = nv.Niche()\n",
    "dev.set_input(\"mhw\",\"../testcase/zwarte_beek/input/mhw.asc\")\n",
    "dev.set_input(\"mlw\",\"../testcase/zwarte_beek/input/mhw.asc\")\n",
    "dev.set_input(\"soil_code\",\"../testcase/zwarte_beek/input/soil_code.asc\")\n",
    "dev.run(deviation=True, full_model=False)"
   ]
  },
  {
   "cell_type": "markdown",
   "metadata": {},
   "source": [
    "The deviation maps can be plotted by specifying either mhw or mlw with the vegetation type, eg mhw_14 (to show the deviation between mhw and the required mhw for vegetation type 14).\n",
    "Positive values indicate that the actual condition is too dry for the vegetation type. Negative values indicate that the actual condition is too wet for the vegetation type. "
   ]
  },
  {
   "cell_type": "code",
   "execution_count": null,
   "metadata": {},
   "outputs": [],
   "source": [
    "dev.plot(\"mlw\")\n",
    "dev.plot(\"mlw_14\")\n",
    "\n",
    "plt.show()"
   ]
  },
  {
   "cell_type": "markdown",
   "metadata": {},
   "source": [
    "### Creating statistics per shape object\n",
    "\n",
    "Niche also contains a helper function that allows one to calculate the possible vegetation by using a vector dataset, such as a .geojson or .shp file.\n",
    "\n",
    "The vegetation is returned as a pandas dataframe, where shapes are identified by their id and the area not covered by a shape gets `shape_id` -1."
   ]
  },
  {
   "cell_type": "code",
   "execution_count": null,
   "metadata": {},
   "outputs": [],
   "source": [
    "df = full.zonal_stats(\"../testcase/zwarte_beek/input/study_area_l72.geojson\")\n",
    "df"
   ]
  },
  {
   "cell_type": "markdown",
   "metadata": {},
   "source": [
    "### Using abiotic grids\n",
    "\n",
    "In certain cases the intermediary grids of Acidity or NutrientLevel need changes, to compensate for specific circumstances.\n",
    "\n",
    "In that case it is possible to run a Niche model and make some adjustments to the grid and then using an abiotic grid as an input.\n",
    "\n"
   ]
  },
  {
   "cell_type": "code",
   "execution_count": null,
   "metadata": {},
   "outputs": [],
   "source": [
    "import niche_vlaanderen as nv\n",
    "import matplotlib.pyplot as plt\n",
    "\n",
    "full = nv.Niche()\n",
    "full.run_config_file(\"full.yml\")\n",
    "full.write(\"output_abiotic\", overwrite_files=True)"
   ]
  },
  {
   "cell_type": "markdown",
   "metadata": {},
   "source": [
    "Now it is possible to adapt the `acidity` and `nutrient_level` grids outside niche. For this demo, we will use some Python magic to make all nutrient levels one level lower. Note that there is no need to do this in Python, any other tool could be used as well. So if you don't understand this code - don't panic (and ignore the warning)!"
   ]
  },
  {
   "cell_type": "code",
   "execution_count": null,
   "metadata": {},
   "outputs": [],
   "source": [
    "import rasterio\n",
    "with rasterio.open(\"output_abiotic/full_nutrient_level.tif\") as src:\n",
    "    nutrient_level = src.read(1)\n",
    "    profile = src.profile\n",
    "    nodata = src.nodatavals[0]\n",
    "    \n",
    "nutrient_level[nutrient_level != nodata] = nutrient_level[nutrient_level != nodata] -1\n",
    "\n",
    "# we can not have nutrient level 0, so we set all places where this occurs to 1\n",
    "nutrient_level[nutrient_level ==0 ] = 1\n",
    "\n",
    "with rasterio.open(\"output_abiotic/adjusted_nutrient.tif\", 'w', **profile) as dst:\n",
    "    dst.write(nutrient_level, 1)"
   ]
  },
  {
   "cell_type": "markdown",
   "metadata": {},
   "source": [
    "Next we will create a new niche model using the same options as our previous full models, but we will add the previously calculated acidity as input: in this case, this acidity grid will be used (and not calculated from the other grids). Note that we use the `read_config_file` method (and not  `run_config_file`) because we still want to edit the configuration before running."
   ]
  },
  {
   "cell_type": "code",
   "execution_count": null,
   "metadata": {},
   "outputs": [],
   "source": [
    "adjusted = nv.Niche()\n",
    "adjusted.read_config_file(\"full.yml\")\n",
    "adjusted.set_input(\"nutrient_level\", \"output_abiotic/adjusted_nutrient.tif\")\n",
    "adjusted.name = \"adjusted_nutrient_level\"\n",
    "adjusted.run()\n",
    "\n",
    "adjusted.plot(7)\n",
    "full.plot(7)\n",
    "plt.show()"
   ]
  },
  {
   "cell_type": "markdown",
   "metadata": {},
   "source": [
    "### Overwriting standard code tables\n",
    "\n",
    "One is free to adapt the [standard code tables](https://inbo.github.io/niche_vlaanderen/codetables.html) that are used by NICHE. By specifying the paths to the adapted code tables in a NICHE class object, the standard code tables can be overwritten. In this way, standard model functioning can be tweaked. However, it is strongly advised to use ecological data that is reviewed by experts and to have in-depth knowledge of the [model functioning](https://inbo.github.io/niche_vlaanderen/model.html).\n",
    "\n",
    "The possible code tables that can be adapted and set within a [NICHE object](https://inbo.github.io/niche_vlaanderen/lowlevel.html) are:\n",
    "\n",
    "ct_acidity, ct_soil_mlw_class, ct_soil_codes, lnk_acidity, ct_seepage, ct_vegetation, ct_management, ct_nutrient_level and ct_mineralisation"
   ]
  },
  {
   "cell_type": "markdown",
   "metadata": {},
   "source": [
    "After adapting the vegetation code table for type 7 (Caricion gracilis) on peaty soil (V) by randomly altering the maximum ``mhw`` and ``mlw`` to 5 and 4 cm resp. (i.e. below ground, instead of standard values of -28 and -29 cm) and saving the file to ct_vegetation_adj7.csv, the adjusted model can be built and run."
   ]
  },
  {
   "cell_type": "code",
   "execution_count": null,
   "metadata": {},
   "outputs": [],
   "source": [
    "adjusted_ct = nv.Niche(ct_vegetation = \"ct_vegetation_adj7.csv\")\n",
    "adjusted_ct.read_config_file(\"full.yml\")\n",
    "adjusted_ct.run()"
   ]
  },
  {
   "cell_type": "markdown",
   "metadata": {},
   "source": [
    "Example of changed potential area of Caricion gracilis vegetation type because of the changes set in the vegetation code table:"
   ]
  },
  {
   "cell_type": "code",
   "execution_count": null,
   "metadata": {},
   "outputs": [],
   "source": [
    "adjusted_ct.plot(7)\n",
    "full.plot(7)\n",
    "plt.show()"
   ]
  },
  {
   "cell_type": "markdown",
   "metadata": {},
   "source": [
    "Potential area is shrinking because of the range of grondwater levels that have become more narrow (excluding the wettest places)."
   ]
  }
 ],
 "metadata": {
<<<<<<< HEAD
  "kernelspec": {
   "display_name": "Python 3 (ipykernel)",
   "language": "python",
   "name": "python3"
  },
=======
>>>>>>> 0c60bcca
  "language_info": {
   "codemirror_mode": {
    "name": "ipython",
    "version": 3
   },
   "file_extension": ".py",
   "mimetype": "text/x-python",
   "name": "python",
   "nbconvert_exporter": "python",
   "pygments_lexer": "ipython3",
   "version": "3.9.2"
  }
 },
 "nbformat": 4,
 "nbformat_minor": 2
}<|MERGE_RESOLUTION|>--- conflicted
+++ resolved
@@ -279,14 +279,6 @@
   }
  ],
  "metadata": {
-<<<<<<< HEAD
-  "kernelspec": {
-   "display_name": "Python 3 (ipykernel)",
-   "language": "python",
-   "name": "python3"
-  },
-=======
->>>>>>> 0c60bcca
   "language_info": {
    "codemirror_mode": {
     "name": "ipython",
